--- conflicted
+++ resolved
@@ -1,19 +1,10 @@
-/**
- * Sample React Native App
- * https://github.com/facebook/react-native
- * @flow
- */
-
 import React, { Component } from 'react';
 import {
   AppRegistry,
-  StyleSheet,
   Text,
   View,
-  ScrollView,
   TouchableOpacity
 } from 'react-native';
-import _ from 'lodash';
 import * as Screens from './src/Screens'
 
 import SanityScreen from './src/Screens/SanityScreen'
@@ -25,7 +16,6 @@
     this.state = {
       screen: undefined
     };
-    console.log('example React Component constructed (console.log test)');
   }
 
   renderScreenButton(screen) {
@@ -39,7 +29,6 @@
       </TouchableOpacity>
     )
   }
-<<<<<<< HEAD
 
   render() {
     if (!this.state.screen) {
@@ -64,13 +53,6 @@
           <StressScreen></StressScreen>
         );
     }
-=======
-  onButtonPress(greeting) {
-    console.log('onButtonPress ' + greeting + ' (console.log test)');
-    this.setState({
-      greeting: greeting
-    });
->>>>>>> d90af366
   }
 }
 
