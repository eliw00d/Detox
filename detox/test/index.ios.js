import React, {Component} from 'react';
import {
  AppRegistry,
  Text,
  View,
  TouchableOpacity,
  PushNotificationIOS
} from 'react-native';
import * as Screens from './src/Screens';

class example extends Component {

  constructor(props) {
    super(props);
    this.state = {
      screen: undefined,
      notification: undefined
    };
  }

  renderScreenButton(title, component) {
    return (
      <TouchableOpacity onPress={() => {
        this.setState({screen: component});
      }}>
        <Text style={{color: 'blue', marginBottom: 20}}>{title}</Text>
      </TouchableOpacity>
    );
  }

  renderAfterPushNotification(text) {
    return (
      <View style={{flex: 1, paddingTop: 20, justifyContent: 'center', alignItems: 'center'}}>
        <Text style={{fontSize: 25}}>
          {text}
        </Text>
      </View>
    );
  }

  async componentDidMount() {
    const result = await PushNotificationIOS.getInitialNotification();
    if (result) {
      this.setState({notification: result.getAlert().title});
    }
  }

  componentWillMount() {
    PushNotificationIOS.addEventListener('notification', (notification) => this._onNotification(notification));
    PushNotificationIOS.addEventListener('localNotification', (notification) => this._onNotification(notification));
  }

  render() {
    if (this.state.notification) {
      return this.renderAfterPushNotification(this.state.notification);
    }

    if (!this.state.screen) {
      return (
        <View style={{flex: 1, paddingTop: 20, justifyContent: 'center', alignItems: 'center'}}>
          <Text style={{fontSize: 20, marginBottom: 30}}>
            Choose a test
          </Text>
          {this.renderScreenButton('Sanity', Screens.SanityScreen)}
          {this.renderScreenButton('Matchers', Screens.MatchersScreen)}
          {this.renderScreenButton('Actions', Screens.ActionsScreen)}
          {this.renderScreenButton('Assertions', Screens.AssertionsScreen)}
          {this.renderScreenButton('WaitFor', Screens.WaitForScreen)}
          {this.renderScreenButton('Stress', Screens.StressScreen)}
          {this.renderScreenButton('Switch Root', Screens.SwitchRootScreen)}
          {this.renderScreenButton('Timeouts', Screens.TimeoutsScreen)}
<<<<<<< HEAD
          {this.renderScreenButton('Animations', Screens.AnimationsScreen)}
=======
          {this.renderScreenButton('Orientation', Screens.Orientation)}
>>>>>>> 1bf8d949
        </View>
      );
    }
    const Screen = this.state.screen;
    return (
      <Screen />
    );
  }

  _onNotification(notification) {
    this.setState({notification: notification.getAlert()});
  }
}

AppRegistry.registerComponent('example', () => example);<|MERGE_RESOLUTION|>--- conflicted
+++ resolved
@@ -69,11 +69,8 @@
           {this.renderScreenButton('Stress', Screens.StressScreen)}
           {this.renderScreenButton('Switch Root', Screens.SwitchRootScreen)}
           {this.renderScreenButton('Timeouts', Screens.TimeoutsScreen)}
-<<<<<<< HEAD
+          {this.renderScreenButton('Orientation', Screens.Orientation)}
           {this.renderScreenButton('Animations', Screens.AnimationsScreen)}
-=======
-          {this.renderScreenButton('Orientation', Screens.Orientation)}
->>>>>>> 1bf8d949
         </View>
       );
     }
