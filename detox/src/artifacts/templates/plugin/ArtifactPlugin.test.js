jest.mock('../../../utils/logger');
const logger = require('../../../utils/logger');
const ArtifactPlugin = require('./ArtifactPlugin');
const testSummaries = require('./__mocks__/testSummaries.mock');

class TestArtifactPlugin extends ArtifactPlugin {}

describe(ArtifactPlugin, () => {
  let api;
  let plugin;

  beforeEach(() => {
    api = {};
    plugin = new TestArtifactPlugin({ api });
  });

  it('should have name', () =>
    expect(plugin.name).toBe(TestArtifactPlugin.name));

  it('should be disabled by default', () =>
    expect(plugin.enabled).toBe(false));

  describe('when enabled', () => {
    beforeEach(() => {
      plugin.enabled = true;
    });

    describe('when it is disabled with no reason', () => {
      beforeEach(() => plugin.disable());

      it('should gain state .enabled = false', () =>
        expect(plugin.enabled).toBe(false));

      it('should not write warnings to log', () =>
        expect(logger.warn.mock.calls.length).toBe(0));
    });

    describe('if it is disabled with a reason', () => {
      beforeEach(() => plugin.disable('a reason why it is disabled'));

      it('should gain state .enabled = false', () =>
        expect(plugin.enabled).toBe(false));

      it('should log warning to log with that reason', () => {
        expect(logger.warn.mock.calls.length).toBe(1);
        expect(logger.warn.mock.calls).toMatchSnapshot();
      });
    });
  });

  describe('when already disabled', () => {
    beforeEach(() => {
      plugin.enabled = false;
    });

    describe('when .disable() called with a reason', () => {
      beforeEach(() => {
        plugin.disable('a reason why it is disabled');
      });

      it('should not write any warnings to log', () => {
        expect(logger.warn.mock.calls.length).toBe(0);
      });
    });
  });

  describe('lifecycle hooks', () => {
    beforeEach(() => {
      plugin.context = {
        deviceId: 'shouldNotBeInExpectSnapshots',
        shouldNotBeDeletedFromContext: 'extraProperty'
      };
    });

    it('should update context on .onBeforeLaunchApp', async () => {
      await expect(plugin.onBeforeLaunchApp({
        deviceId: 'testDeviceId',
        bundleId: 'testBundleId',
        launchArgs: {
          detoxSessionId: 'test',
        },
      }));

      expect(plugin.context).toMatchSnapshot();
    });

    it('should have .onLaunchApp', async () => {
      await expect(plugin.onLaunchApp({
        deviceId: 'testDeviceId',
        bundleId: 'testBundleId',
        launchArgs: {
          detoxSessionId: 'test',
        },
        pid: 2018
      }));

      expect(plugin.context).toMatchSnapshot();
    });

    it('should update context on .onBeforeTerminateApp', async () => {
      await expect(plugin.onBeforeTerminateApp({
        deviceId: 'testDeviceId',
        bundleId: 'testBundleId',
      }));

      expect(plugin.context).toMatchSnapshot();
    });

    it('should have .onBootDevice', async () => {
      await expect(plugin.onBootDevice({
        deviceId: 'testDeviceId',
        coldBoot: true
      }));

      expect(plugin.context).toMatchSnapshot();
    });

    it('should have .onBeforeShutdownDevice', async () => {
      await expect(plugin.onBeforeShutdownDevice({
        deviceId: 'testDeviceId'
      }));

      expect(plugin.context).toMatchSnapshot();
    });

    it('should have .onShutdownDevice', async () => {
      await expect(plugin.onShutdownDevice({
        deviceId: 'testDeviceId'
      }));

      expect(plugin.context).toMatchSnapshot();
    });

<<<<<<< HEAD
    it('should have .onUserAction', async () =>
      await expect(plugin.onUserAction()).resolves.toBe(void 0));

    it('should have .onBeforeAll, which resets context.testSummary if called', async () => {
      plugin.context.testSummary = {};
      await plugin.onBeforeAll();
      expect(plugin.context.testSummary).toBe(null);
    });

=======
    it('should have .onBeforeAll, which resets context.testSummary if called', async () => {
      plugin.context.testSummary = {};
      await plugin.onBeforeAll();
      expect(plugin.context.testSummary).toBe(null);
    });

>>>>>>> 91d462e8
    it('should have .onBeforeEach, which updates context.testSummary if called', async () => {
      const testSummary = testSummaries.running();
      await plugin.onBeforeEach(testSummary);
      expect(plugin.context.testSummary).toBe(testSummary);
    });

    it('should have .onAfterEach, which updates context.testSummary if called', async () => {
      const testSummary = testSummaries.failed();
      await plugin.onAfterEach(testSummary);
      expect(plugin.context.testSummary).toBe(testSummary);
    });

    it('should have .onAfterAll, which resets context.testSummary if called', async () => {
      plugin.context.testSummary = {};
      await plugin.onAfterAll();
      expect(plugin.context.testSummary).toBe(null);
    });

    describe('.onTerminate', () => {
      it('should disable plugin with a reason', async () => {
        plugin.disable = jest.fn();
        await expect(plugin.onTerminate()).resolves.toBe(void 0);
        expect(plugin.disable.mock.calls).toMatchSnapshot();
      });

      it('should replace the other lifecycle hooks with the same noop function', async () => {
        await plugin.onTerminate();

        expect(plugin.onBootDevice).toBe(plugin.onTerminate);
<<<<<<< HEAD
        expect(plugin.onUserAction).toBe(plugin.onTerminate);
=======
        expect(plugin.onBeforeShutdownDevice).toBe(plugin.onTerminate);
>>>>>>> 91d462e8
        expect(plugin.onShutdownDevice).toBe(plugin.onTerminate);
        expect(plugin.onBeforeLaunchApp).toBe(plugin.onTerminate);
        expect(plugin.onLaunchApp).toBe(plugin.onTerminate);
        expect(plugin.onBeforeTerminateApp).toBe(plugin.onTerminate);
        expect(plugin.onBeforeAll).toBe(plugin.onTerminate);
        expect(plugin.onBeforeEach).toBe(plugin.onTerminate);
        expect(plugin.onAfterEach).toBe(plugin.onTerminate);
        expect(plugin.onAfterAll).toBe(plugin.onTerminate);
      });

      it('should not work after the first call', async () => {
        const realOnTerminate = plugin.onTerminate;
        await plugin.onTerminate();
        expect(plugin.onTerminate).not.toBe(realOnTerminate);

        plugin.disable = jest.fn();
        await plugin.onTerminate();
        expect(plugin.disable).not.toHaveBeenCalled();
      });
    });
  });

  describe('.shouldKeepArtifactOfTest', () => {
    it('should by default have a setting to keep all', () => {
      expect(plugin.keepOnlyFailedTestsArtifacts).toBe(false);
    });

    describe('if should not keep specifically failed test artifacts', () => {
      beforeEach(() => {
        plugin.keepOnlyFailedTestsArtifacts = false;
      });

      it('should return true for testSummary.status === running', () =>
        expect(plugin.shouldKeepArtifactOfTest(testSummaries.running())).toBe(true));

      it('should return true for testSummary.status === passed', () =>
        expect(plugin.shouldKeepArtifactOfTest(testSummaries.passed())).toBe(true));

      it('should return true for testSummary.status === failed', () =>
        expect(plugin.shouldKeepArtifactOfTest(testSummaries.failed())).toBe(true));
    });

    describe('if should keep only failed test artifacts', () => {
      beforeEach(() => {
        plugin.keepOnlyFailedTestsArtifacts = true;
      });

      it('should return false for testSummary.status === running', () =>
        expect(plugin.shouldKeepArtifactOfTest(testSummaries.running())).toBe(false));

      it('should return false for testSummary.status === passed', () =>
        expect(plugin.shouldKeepArtifactOfTest(testSummaries.passed())).toBe(false));

      it('should return true for testSummary.status === failed', () =>
        expect(plugin.shouldKeepArtifactOfTest(testSummaries.failed())).toBe(true));
    });
  });
});<|MERGE_RESOLUTION|>--- conflicted
+++ resolved
@@ -131,9 +131,9 @@
       expect(plugin.context).toMatchSnapshot();
     });
 
-<<<<<<< HEAD
-    it('should have .onUserAction', async () =>
-      await expect(plugin.onUserAction()).resolves.toBe(void 0));
+    it('should have .onUserAction', async () => {
+      await expect(plugin.onUserAction()).resolves.toBe(void 0);
+    });
 
     it('should have .onBeforeAll, which resets context.testSummary if called', async () => {
       plugin.context.testSummary = {};
@@ -141,14 +141,6 @@
       expect(plugin.context.testSummary).toBe(null);
     });
 
-=======
-    it('should have .onBeforeAll, which resets context.testSummary if called', async () => {
-      plugin.context.testSummary = {};
-      await plugin.onBeforeAll();
-      expect(plugin.context.testSummary).toBe(null);
-    });
-
->>>>>>> 91d462e8
     it('should have .onBeforeEach, which updates context.testSummary if called', async () => {
       const testSummary = testSummaries.running();
       await plugin.onBeforeEach(testSummary);
@@ -178,11 +170,7 @@
         await plugin.onTerminate();
 
         expect(plugin.onBootDevice).toBe(plugin.onTerminate);
-<<<<<<< HEAD
-        expect(plugin.onUserAction).toBe(plugin.onTerminate);
-=======
         expect(plugin.onBeforeShutdownDevice).toBe(plugin.onTerminate);
->>>>>>> 91d462e8
         expect(plugin.onShutdownDevice).toBe(plugin.onTerminate);
         expect(plugin.onBeforeLaunchApp).toBe(plugin.onTerminate);
         expect(plugin.onLaunchApp).toBe(plugin.onTerminate);
@@ -191,6 +179,7 @@
         expect(plugin.onBeforeEach).toBe(plugin.onTerminate);
         expect(plugin.onAfterEach).toBe(plugin.onTerminate);
         expect(plugin.onAfterAll).toBe(plugin.onTerminate);
+        expect(plugin.onUserAction).toBe(plugin.onTerminate);
       });
 
       it('should not work after the first call', async () => {
