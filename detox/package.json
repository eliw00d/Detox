--- conflicted
+++ resolved
@@ -25,12 +25,7 @@
     "lint": "eslint src",
     "unit": "jest --coverage --verbose",
     "test": "npm run unit",
-<<<<<<< HEAD
     "unit:watch": "jest --watch",
-    "postinstall": "scripts/postinstall.sh",
-=======
-    "unit:watch": "jest --watch --coverage --verbose",
->>>>>>> faf73851
     "prepublish": "npm run build"
   },
   "devDependencies": {
